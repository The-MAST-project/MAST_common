--- conflicted
+++ resolved
@@ -58,17 +58,10 @@
             unit_name = socket.gethostname()
 
         # override with unit-specific config
-<<<<<<< HEAD
         unit_conf: dict = coll.find_one({'name': unit_name})
+        del unit_conf['_id']
         if unit_conf:
             deep_dict_update(ret, unit_conf)
-=======
-        if unit_name:
-            unit_conf: dict = coll.find_one({'name': unit_name})
-            del unit_conf['_id']
-            if unit_conf:
-                deep_dict_update(ret, unit_conf)
->>>>>>> 8fbbe0db
 
         # resolve power-switch name and ipaddr
         if unit_name:

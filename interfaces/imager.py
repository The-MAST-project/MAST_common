import datetime
import logging
from abc import ABC, abstractmethod
from enum import Enum
from pathlib import Path
from typing import Any, Literal

import numpy as np
import ulid
from pydantic import BaseModel, Field

import common.asi as asi
from common.dlipowerswitch import PowerStatus
from common.interfaces.components import Component, ComponentStatus
from common.mast_logging import init_log
from common.paths import PathMaker
from common.rois import SkyRoi, SpecRoi, UnitRoi
from common.utils import function_name
<<<<<<< HEAD
from imagers import Imager
=======
>>>>>>> e33d984a

logger = logging.Logger(__name__)
init_log(logger)

class ImagerTypes(str, Enum):
    Ascom = "ascom"
    Phd2 = "phd2"
    Zwo = "zwo"


# class ImagerBinning(BaseModel):
#     x: int = 1
#     y: int = 1

#     def __str__(self):
#         return f"{self.x}x{self.y}"

class ImagerPixel(BaseModel):
    x: int
    y: int


class ImagerRoi(BaseModel):
    """
    MAST Region-Of-Interest.  Always conditioned to conform to:

    - MAST constraints:
        - The center pixel is expected to be on the optical axis of the system, at any binning

    - asi ZWO constraints:
        - At any supported binning the width must be congruent to mod 8 == 0 and the height must be congruent to mod 2 == 0

    Since both width and height are EVEN there is no center-pixel.  The center pixel will always be the highest pixel
    of the lower half of the dimension (width/height).

    An ImagerRoi can be derived from other ROIs:
    - UnitRoi or SkyRoi: both don't specify center pixel
    - SpecRoi: specifies a center pixel
    """

    x: int = 0  # start.x
    y: int = 0  # start.y
    width: int = asi.ASI_294MM_WIDTH
    height: int = asi.ASI_294MM_HEIGHT
    _center: ImagerPixel | None = None

    def model_post_init(self, context: dict[str, Any] | None):
        from common.asi import ASI_294MM_SUPPORTED_BINNINGS_SET

        if self._center:    # _center was specified, it will govern width and height
            pass
        else:               # no _center was specified, it will be governed by width/height
            self._center = ImagerPixel(x=self.x + (self.width // 2) - 1 , y=self.y + (self.height // 2) - 1)

        # adjust width/height according to _center and start point
        half_width = min(self._center.x - self.x, (self.x + self.width) - self._center.x)   # min(left-of-center, right-of-center)
        half_height = min(self._center.y - self.y, (self.y + self.height) - self._center.y) # min(below-center, above-center)

        self.width = half_width * 2
        self.height = half_height *2

        # apply asi constraints
        self.width -= self.width % (8 * max(ASI_294MM_SUPPORTED_BINNINGS_SET))
        self.height -= self.height % (2 * max(ASI_294MM_SUPPORTED_BINNINGS_SET))

        # adjust start point according to _center and possibly adjusted width and height
        self.x = self._center.x - (self.width // 2)
        self.y = self._center.y - (self.height // 2)

        logger.debug(f"{function_name()}: {self=}")

    def __str__(self):
        return f"{self.width}x{self.height}@{self.x},{self.y}"

    def __repr__(self):
        return f"ImagerRoi(x={self.x}, y={self.y}, width={self.width}, height={self.height}, _center={self._center})"

    @staticmethod
    def from_other(roi: SkyRoi | SpecRoi | UnitRoi):
        """
        Makes an ImagerRoi from other types of ROIs
        """

        msg = f"{function_name()}: {roi=} => "
        width: int = roi.width
        height: int = roi.height

        if isinstance(roi, SkyRoi):
            start = ImagerPixel(x=roi.sky_x - (roi.width // 2), y=roi.sky_y - (roi.height // 2))
            center = ImagerPixel(x=roi.sky_x, y=roi.sky_y)
        elif isinstance(roi, SpecRoi):
            start = ImagerPixel(x=roi.fiber_x - (roi.width // 2), y=roi.fiber_y - (roi.height // 2))
            center = ImagerPixel(x=roi.fiber_x, y=roi.fiber_y)
        elif isinstance(roi, UnitRoi):
            start = ImagerPixel(x=roi.center_x - (roi.width // 2), y=roi.center_y - (roi.height // 2))
            center = ImagerPixel(x=roi.center_x, y=roi.center_y)
        else:
            raise ValueError(f"ImagerRoi.from_other(): unknown type {type(roi)}")

        # adjust dimensions around the center pixel
        width = min(width, (center.x - start.x) * 2)
        width -= width % 8
        height = min(height, (center.y - start.y) * 2)
        height -= height % 2

        # adjust origin accordingly
        start.x = max(0, center.x - (width // 2))
        start.y = max(0, center.y - (height // 2))

        ret = ImagerRoi(
            x=start.x,
            y=start.y,
            width=width,
            height=height,
            _center=center
        )
        logger.debug(msg + f"{ret=}")
        return ret

    def binned(self, binning: int | None):

        b = binning or 1

        return ImagerRoi(x=self.x // b, y=self.y // b, width=self.width // b, height=self.height // b)

class ImagerSettings(BaseModel):
    """
    Multipurpose exposure context

    Callers to start_exposure() fill in:
    - seconds - duration in seconds
    - base_folder - [optional] supplied folder under which the new folder/file will reside
    - gain - to be applied to the self by start_exposure() (absolute value)
    - binning - ditto
    - roi - ditto
    - tags - a flat dictionary of tags, will be added to the file name as ',name=value' or
       just ',name' if the value is None
    - save - whether to save to file or just keep in memory
    - fits_cards - to be added to the default ones
    """

    seconds: float
    base_folder: str | None = None
    image_path: str | None = None
    binning: asi.ASI_294MM_SUPPORTED_BINNINGS_LITERAL
    gain: int | None = None
    roi: ImagerRoi | None = None
    tags: dict | None = {}
    save: bool = True
    fits_cards: dict[str, tuple] | None = {}
    start: datetime.datetime = Field(default=datetime.datetime.now(), exclude=True)
    file_name_parts: list[str] = Field(default=[], exclude=True)
    folder: str | None = Field(default=None, exclude=True)
    dont_bump_sequence: bool = False
    format: asi.ValidOutputFormats = "raw16"

    def model_post_init(self, context: dict[str, Any] | None):  # noqa: C901
        defaults: ImagerSettings | None = None
        if context and (imager := context.get("imager")):
            defaults = imager.default_settings

        if defaults:
            if not self.seconds and defaults.seconds:
                self.seconds = defaults.seconds
            if not self.gain and defaults.gain:
                self.gain = defaults.gain
            if not self.binning and defaults.binning:
                self.binning = defaults.binning
            if not self.base_folder and defaults.base_folder:
                self.base_folder = defaults.base_folder
            if not self.roi and defaults.roi:
                self.roi = defaults.roi

        if self.save:
            if self.image_path is None and self.base_folder is None:
                raise ValueError(
                    "ImagerSettings: either 'image_path' or 'base_folder' MUST be supplied when save=True"
                )

            if self.image_path is not None:
                self.image_path = Path(self.image_path).as_posix()
                folder = Path(self.image_path).parent
                self.folder = str(folder.as_posix())
                folder.mkdir(parents=True, exist_ok=True)
            elif self.base_folder is not None:
                folder = Path(self.base_folder)
                folder.mkdir(parents=True, exist_ok=True)
                self.folder = str(folder)
                self.make_file_name(dont_bump_sequence=self.dont_bump_sequence)

    def model_dump(self, **kwargs):
        base = super().model_dump(**kwargs)
        base["image_path"] = Path(base["image_path"]).as_posix()
        return base

    def make_file_name(
        self, additional_tags: dict | None = None, dont_bump_sequence: bool = False
    ):
        """
        Makes the file part of the image path.  This will:
        - generate current seq= and time= file name parts
        - prepend optional additional_tags to those passed to the constructor

        :param additional_tags: tags specific to THIS making of the file name
        :return:
        """
        if not self.folder:
            raise ValueError(
                "ImagerSettings: 'folder' must be set before making file name"
            )

        self.file_name_parts = []
        self.file_name_parts.append(
            f"seq={PathMaker().make_seq(self.folder, start_with=-1, dont_bump=dont_bump_sequence)}"
        )
        self.file_name_parts.append(f"time={PathMaker().current_utc()}")

        tags = {}
        if additional_tags:
            tags = additional_tags
        if self.tags:
            tags.update(self.tags)
        for k, v in tags.items():
            self.file_name_parts.append(f"{k}" if v is None else f"{k}={v}")

        self.file_name_parts.append(f"seconds={self.seconds}")
        self.file_name_parts.append(f"binning={self.binning}")
        self.file_name_parts.append(f"gain={self.gain}")
        if self.roi:
            self.file_name_parts.append(f"binned_roi={self.roi.binned(self.binning)}")

        self.image_path = str(
            Path(self.folder, ",".join(self.file_name_parts) + ".fits").as_posix()
        )
        pass

class ImagerPublicSettings(BaseModel):
    seconds: float
    binning: int
    gain: int
    roi: ImagerRoi


class ImagerSequenceOfExposures(BaseModel):
    exposure_settings: ImagerPublicSettings
    repeats: int = 1
    pause_between_exposures: float | None = None
    disconnect_camera: bool = False
    tell_guider_to_start: None | Literal["loop", "guide", "nothing"] = "guide"
    delay_before_telling_guider: float | None = None

class ImagerExposure(BaseModel):
    file: str | None = None
    seconds: float | None = None
    date: str | None = None
    start: datetime.datetime = Field(
        default_factory=datetime.datetime.now, exclude=True
    )


class ImagerStatus(PowerStatus, ComponentStatus):
    identifier: str | None = None
    camera_x_size: int | None = None
    camera_y_size: int | None = None
    errors: list[str] | None = None
    set_point: float | None = None
    temperature: float | None = None
    cooler_on: bool | None = None
    cooler_power: float | None = None
    latest_exposure: ImagerExposure | None = None
    latest_settings: ImagerSettings | None = None
    date: str | None = None
    backend: object | None = None


class ImagerExposureSeries:
    """
    Represents a series of exposures taken by the imager.
    This is used to maintain context for a series of exposures, e.g. in PHD2.
    """

    def __init__(self, purpose: str | None = None):
        self.series_id: str = str(ulid.ulid())
        self.purpose: str | None = purpose


class ImagerInterface(Component, ABC):
    current_exposure_series: ImagerExposureSeries | None = None
    ccd_temp_at_mid_exposure: float | None = None
    parent_imager = None

    @property
    @abstractmethod
    def connected(self) -> bool:
        """
        Check if the imager is connected.
        :return: True if connected, False otherwise
        """
        pass

    @connected.setter
    @abstractmethod
    def connected(self, value: bool):
        """
        Connect to the imager.
        This method should be called before any other methods that require a connection.
        """
        pass

    @property
    @abstractmethod
    def camera_x_size(self) -> int | None:
        """
        Get the camera's X size in pixels.
        """
        pass

    @property
    @abstractmethod
    def camera_y_size(self) -> int | None:
        """
        Get the camera's Y size in pixels.
        """
        pass

    @abstractmethod
    def start_exposure(self, settings: ImagerSettings):
        if self.current_exposure_series is None:
            raise ValueError(
                "ImagerInterface.start_exposure(): must call start_exposure_series() before starting an exposure"
            )
        self.latest_settings = settings
        pass

    @abstractmethod
    def start_exposure_series(self, purpose: str | None = None) -> ImagerExposureSeries:
        """
        Maintains an exposure series context by using a unique series id.
        This method should be called before starting a series of exposures.
        It returns a unique series id that should be used in subsequent calls to end_exposure_series().

        Some imagers (e.g. PHD2) may need to stop guiding before an exposure series, so this method
        should be called before starting the series.
        """
        if self.current_exposure_series is not None:
            raise ValueError(
                "ImagerInterface.start_exposure_series(): already in an exposure series "
                + f"id={self.current_exposure_series.series_id}, purpose={self.current_exposure_series.purpose}"
            )
        self.current_exposure_series = ImagerExposureSeries(purpose=purpose)
        return self.current_exposure_series

    @abstractmethod
    def end_exposure_series(self, series: ImagerExposureSeries):
        """
        Do any post-exposure series cleanup required by the imager (e.g. PHD2 should resume guiding if it was stopped).
        This method is called after the exposure series is completed.
        """
        if series is None:
            raise ValueError(
                "ImagerInterface.end_exposure_series(): series cannot be None"
            )
        if self.current_exposure_series is None:
            raise ValueError(
                "ImagerInterface.end_exposure_series(): no self.current_exposure_series to end"
            )
        if series.series_id != self.current_exposure_series.series_id:
            raise ValueError(
                f"ImagerInterface.end_exposure_series(): series_id mismatch {series.series_id=} != "
                + f"{self.current_exposure_series=}"
            )
        self.current_exposure_series = None

    @abstractmethod
    def stop_exposure(self):
        pass

    @property
    @abstractmethod
    def can_image_to_memory(self) -> bool:
        """
        Check if the imager can capture images to memory.
        :return: True if the imager can capture images to memory, False otherwise
        """
        pass

    @abstractmethod
    def abort_exposure(self):
        pass

    @abstractmethod
    def can_send_image_ready_event(self) -> bool:
        pass

    @abstractmethod
    def wait_for_image_ready(self):
        pass

    @abstractmethod
    def can_send_image_saved_event(self) -> bool:
        pass

    @abstractmethod
    def wait_for_image_saved(self):
        pass

    @property
    @abstractmethod
    def temperature(self) -> float:
        pass

    @property
    @abstractmethod
    def cooler_on(self) -> bool:
        """
        Check if the camera cooler is currently on.
        :return: True if the cooler is on, False otherwise
        """
        pass

    @cooler_on.setter
    @abstractmethod
    def cooler_on(self, onoff: bool):
        pass

    @property
    @abstractmethod
    def cooler_power(self) -> float | None:
        pass

    @property
    @abstractmethod
    def image_array(self) -> np.ndarray | None:
        """
        Get the image data from the imager.
        This method should be called after an exposure has been taken.
        """
        pass

    @property
    def full_frame(self) -> ImagerRoi:
        """
        Get the full frame ROI of the imager.
        """
        if self.camera_x_size is None or self.camera_y_size is None:
            raise ValueError(
                "Camera X and Y sizes must be set before getting full frame ROI"
            )

        return ImagerRoi(x=0, y=0, width=self.camera_x_size, height=self.camera_y_size)<|MERGE_RESOLUTION|>--- conflicted
+++ resolved
@@ -16,10 +16,6 @@
 from common.paths import PathMaker
 from common.rois import SkyRoi, SpecRoi, UnitRoi
 from common.utils import function_name
-<<<<<<< HEAD
-from imagers import Imager
-=======
->>>>>>> e33d984a
 
 logger = logging.Logger(__name__)
 init_log(logger)
